--- conflicted
+++ resolved
@@ -19,12 +19,9 @@
 - Moved all the assembly code to `asm.rs`
 - Use `weak` symbols for functions such as `_mp_hook` or `_start_trap`
 - `abort` is now `weak`, so it is possible to link third-party libraries including this symbol.
-<<<<<<< HEAD
+- Made `cfg` variable selection more robust for custom targets
 - `_start_trap_rust` now only deals with exceptions. When an interrupt is detected, it now calls
 to `_dispatch_interrupt`.
-=======
-- Made `cfg` variable selection more robust for custom targets
->>>>>>> b77662f6
 
 ### Removed
 
